package main

import (
	"encoding/base64"
	"fmt"
	"io/ioutil"
	"log"
	"os"
	"strings"
	"time"

	"github.com/Shopify/sarama"
	"github.com/open-horizon/examples/edge/msghub/sdr2msghub/audiolib"
)

type msghubConn struct {
	Producer sarama.SyncProducer
	Topic    string
}

// taken from cloud/sdr/data-ingest/example-go-clients/util/util.go
func populateConfig(config *sarama.Config, user, pw, apiKey string) error {
	config.ClientID = apiKey
	config.Producer.RequiredAcks = sarama.WaitForAll
	config.Producer.Retry.Max = 5
	config.Producer.Return.Successes = true
	config.Net.TLS.Enable = true
	config.Net.SASL.User = user
	config.Net.SASL.Password = pw
	config.Net.SASL.Enable = true
	return nil
}

func connect(topic string) (conn msghubConn, err error) {
	conn.Topic = topic
	apiKey := getEnv("MSGHUB_API_KEY")
	username := apiKey[:16]
	password := apiKey[16:]
	brokerStr := getEnv("MSGHUB_BROKER_URL")
	brokers := strings.Split(brokerStr, ",")
	config := sarama.NewConfig()
	err = populateConfig(config, username, password, apiKey)
	if err != nil {
		return
	}
	conn.Producer, err = sarama.NewSyncProducer(brokers, config)
	if err != nil {
		return
	}
	return
}

// func (conn *msghubConn) publishAudio(audioMsg *audiolib.AudioMsg) (err error) {
func (conn *msghubConn) publishAudio(audioMsg *audiolib.AudioMsg) (err error) {
	// as AudioMsg implements the sarama.Encoder interface, we can pass it directly to ProducerMessage.
	msg := &sarama.ProducerMessage{Topic: conn.Topic, Key: nil, Value: audioMsg}
	partition, offset, err := conn.Producer.SendMessage(msg)
	if err != nil {
		log.Printf("FAILED to send message: %s\n", err)
	} else {
		log.Printf("> message sent to partition %d at offset %d\n", partition, offset)
	}
	return
}

// read env vars from system with fall back.
func getEnv(keys ...string) (val string) {
	if len(keys) == 0 {
		panic("must give at least one key")
	}
	for _, key := range keys {
		val = os.Getenv(key)
		if val != "" {
			return
		}
	}
	if val == "" {
		fmt.Println("none of", keys, "are set")
		panic("can't find any set env var value")
	}
	return
}

func main() {
<<<<<<< HEAD
	devID := getEnv("HZN_ORG_ID", "HZN_ORGANIZATION") + "/" + getEnv("HZN_DEVICE_ID")
	mockAudio := "../../services/sdr/mock_audio.raw" // if running it from the Makefile in edge/msghub/sdr2msghub
=======
	devID := getEnv("HZN_ORG_ID") + "/" + getEnv("HZN_DEVICE_ID")
	mockAudio := "../../services/sdr/mock_audio.mp3" // if running it from the Makefile in edge/msghub/sdr2msghub
>>>>>>> 30df9da3
	audioBytes, err := ioutil.ReadFile(mockAudio)
	if err != nil {
		audioBytes, err = ioutil.ReadFile("../" + mockAudio) // if running it via go run in edge/msghub/sdr2msghub/fake
		if err != nil {
			panic(err)
		}
	}
	topic := getEnv("MSGHUB_TOPIC")
	fmt.Printf("using topic %s\n", topic)
	conn, err := connect(topic)
	if err != nil {
		panic(err)
	}
	fmt.Println("connected to msghub")
	msg := &audiolib.AudioMsg{
		Audio:         base64.StdEncoding.EncodeToString(audioBytes),
		Ts:            time.Now().Unix(),
		Freq:          123.45,
		ExpectedValue: 0.9,
		DevID:         devID,
		Lat:           42.214607,
		Lon:           -73.959494,
	}
	fmt.Println("sending sample")
	err = conn.publishAudio(msg)
	if err != nil {
		fmt.Println(err)
	}
}<|MERGE_RESOLUTION|>--- conflicted
+++ resolved
@@ -82,13 +82,8 @@
 }
 
 func main() {
-<<<<<<< HEAD
 	devID := getEnv("HZN_ORG_ID", "HZN_ORGANIZATION") + "/" + getEnv("HZN_DEVICE_ID")
-	mockAudio := "../../services/sdr/mock_audio.raw" // if running it from the Makefile in edge/msghub/sdr2msghub
-=======
-	devID := getEnv("HZN_ORG_ID") + "/" + getEnv("HZN_DEVICE_ID")
 	mockAudio := "../../services/sdr/mock_audio.mp3" // if running it from the Makefile in edge/msghub/sdr2msghub
->>>>>>> 30df9da3
 	audioBytes, err := ioutil.ReadFile(mockAudio)
 	if err != nil {
 		audioBytes, err = ioutil.ReadFile("../" + mockAudio) // if running it via go run in edge/msghub/sdr2msghub/fake

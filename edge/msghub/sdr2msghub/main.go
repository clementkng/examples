--- conflicted
+++ resolved
@@ -1,12 +1,9 @@
 package main
 
 import (
-<<<<<<< HEAD
 	"encoding/json"
-=======
 	"bytes"
 	"encoding/base64"
->>>>>>> 30df9da3
 	"errors"
 	"fmt"
 	"io/ioutil"
@@ -189,7 +186,6 @@
 	return
 }
 
-<<<<<<< HEAD
 // Copy pasted from github.com/open-horizon/examples/edge/services/gps/src/hgps to workaround package import issues.
 type sourceType string
 
@@ -225,7 +221,9 @@
 		return
 	}
 	err = json.Unmarshal(jsonByte, &location)
-=======
+	return
+}
+
 func rawToB64Mp3(rawBytes []byte) (b64Bytes string) {
 	reader := bytes.NewReader(rawBytes)
 	mp3Buff := bytes.Buffer{}
@@ -245,7 +243,6 @@
 	encoder.Close()
 
 	b64Bytes = string(b64Buff.Bytes())
->>>>>>> 30df9da3
 	return
 }
 

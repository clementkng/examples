--- conflicted
+++ resolved
@@ -100,11 +100,7 @@
   hzn mms object delete -t $HZN_DEVICE_ID.hello-mms --id config.json
   ```
 
-<<<<<<< HEAD
-  Note: in the service output in the other terminal that this will cause the service to revert to the original config file, and therefore the original "hello" message.
-=======
   **Note**: in the service output in the other terminal that this will cause the service to revert to the original config file, and therefore the original "hello" message.
->>>>>>> 9ad9f100
 
 8. Unregister your edge node (which will also stop the hello-mms service):
 

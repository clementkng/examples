// Main component for the UI portion of the SDR Edge App.
// Built on react: https://reactjs.org/docs/getting-started.html

import React, { Component } from 'react';

import {
  BrowserRouter,
  Route,
  Link,
  Redirect,
} from 'react-router-dom';

import {
  Breadcrumb,
  BreadcrumbItem,
} from 'carbon-components-react'

import GlobalServices from './containers/GlobalServices';
import EdgeNodeMap from './containers/EdgeNodeMap';

import Header from './components/Header';
import Nav from './components/Nav';

import './App.css';
import EdgeNodeDetails from './containers/EdgeNodeDetails';

class App extends Component {
  render() {
    // Return components to render. This is JSX, see https://reactjs.org/docs/introducing-jsx.html
    return (
      <BrowserRouter>
        <div>
          <Header />
            <div className="bx--grid">
              <div className="bx--row">
                <div className="bx--offset-xs-2 bx--col-xs-12">
                  <div className="app-content">
<<<<<<< HEAD
                    <Route exact path="/" render ={() => <Redirect to="/app/global-keywords" />} />
                    <Route exact path="/app" render={() => <Redirect to="/app/global-keywords" />} />
                    <Route path="/app/global-keywords" component={GlobalServices} />
                    <Route exact path="/app/edge-nodes" component={EdgeNodeMap} />
                    <Route path="/app/edge-nodes/:id" component={EdgeNodeDetails} />
=======
                    <Route exact path="/" render={() => <Redirect to="/global-keywords" />} />
                    <Route path="/global-keywords" component={GlobalServices} />
                    <Route exact path="/edge-nodes" component={EdgeNodeMap} />
                    <Route path="/edge-nodes/details" component={EdgeNodeDetails} />
>>>>>>> 7c1b7488
                  </div>
                </div>
              </div>
            </div>
          <Nav />
        </div>
      </BrowserRouter>
    );
  }
}

export default App;<|MERGE_RESOLUTION|>--- conflicted
+++ resolved
@@ -35,18 +35,11 @@
               <div className="bx--row">
                 <div className="bx--offset-xs-2 bx--col-xs-12">
                   <div className="app-content">
-<<<<<<< HEAD
                     <Route exact path="/" render ={() => <Redirect to="/app/global-keywords" />} />
                     <Route exact path="/app" render={() => <Redirect to="/app/global-keywords" />} />
                     <Route path="/app/global-keywords" component={GlobalServices} />
                     <Route exact path="/app/edge-nodes" component={EdgeNodeMap} />
-                    <Route path="/app/edge-nodes/:id" component={EdgeNodeDetails} />
-=======
-                    <Route exact path="/" render={() => <Redirect to="/global-keywords" />} />
-                    <Route path="/global-keywords" component={GlobalServices} />
-                    <Route exact path="/edge-nodes" component={EdgeNodeMap} />
-                    <Route path="/edge-nodes/details" component={EdgeNodeDetails} />
->>>>>>> 7c1b7488
+                    <Route path="/app/edge-nodes/details" component={EdgeNodeDetails} />
                   </div>
                 </div>
               </div>

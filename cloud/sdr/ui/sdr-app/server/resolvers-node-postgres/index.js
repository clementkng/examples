/*eslint-env node*/
const psql = require('./adapter').psql;
// console.log('in resolver-node-postgres/index.js');

// should match type Query in schema.js, one function per endpoint
exports.resolvers = {
    Query: {
        // globalnouns() {  // <- also works
        globalnouns: (obj, args) => {
            // Graphql will automatically wait for this promise to be fulfilled:
            // https://graphql.org/learn/execution/#asynchronous-resolvers - "During execution, GraphQL will wait for Promises, Futures, and Tasks to complete before continuing and will do so with optimal concurrency."
<<<<<<< HEAD
            return psql.query(`select noun, sentiment, numberofmentions, timeupdated from globalnouns order by timeupdated desc limit ${args.limit}`)
=======
            console.log('running globalnouns resolver with limit='+args.limit);
            return psql.query(`select noun, sentiment, numberofmentions, timeupdated from globalnouns order by numberofmentions desc, timeupdated desc limit ${args.limit}`)
>>>>>>> 7c1b7488
                    .then((res) => res.rows);
            // return [{ noun: 'wedding', sentiment: 'positive', numberofmentions: 10 }];
        },
        nodenouns: (obj, args) => {
<<<<<<< HEAD
            return psql.query(`select noun, sentiment, numberofmentions, timeupdated from nodenouns where edgenode = '${args.edgenode}' order by timeupdated desc limit ${args.limit}`)
=======
            console.log('running nodenouns resolver for '+args.edgenode);
            return psql.query(`select noun, sentiment, numberofmentions, timeupdated from nodenouns where edgenode = '${args.edgenode}' order by numberofmentions desc, timeupdated desc limit ${args.limit}`)
>>>>>>> 7c1b7488
                    .then((res) => res.rows);
        },
        edgenodes: (obj, args) => {
            return psql.query('select edgenode, latitude, longitude, timeupdated from edgenodes')
                    .then((res) => res.rows);
        },
        edgenodetopnoun: (obj, args) => {
<<<<<<< HEAD
            return psql.query(`select noun, sentiment, numberofmentions, timeupdated from nodenouns where edgenode = '${args.edgenode}' order by numberofmentions desc limit 1`)
=======
            console.log('running edgenodetopnoun for '+args.edgenode)
            return psql.query(`select noun, sentiment, numberofmentions, timeupdated from nodenouns where edgenode = '${args.edgenode}' order by numberofmentions desc, timeupdated desc limit 1`)
>>>>>>> 7c1b7488
                    .then((res) => res.rows[0]);
        },
    },
};<|MERGE_RESOLUTION|>--- conflicted
+++ resolved
@@ -9,22 +9,12 @@
         globalnouns: (obj, args) => {
             // Graphql will automatically wait for this promise to be fulfilled:
             // https://graphql.org/learn/execution/#asynchronous-resolvers - "During execution, GraphQL will wait for Promises, Futures, and Tasks to complete before continuing and will do so with optimal concurrency."
-<<<<<<< HEAD
-            return psql.query(`select noun, sentiment, numberofmentions, timeupdated from globalnouns order by timeupdated desc limit ${args.limit}`)
-=======
-            console.log('running globalnouns resolver with limit='+args.limit);
             return psql.query(`select noun, sentiment, numberofmentions, timeupdated from globalnouns order by numberofmentions desc, timeupdated desc limit ${args.limit}`)
->>>>>>> 7c1b7488
                     .then((res) => res.rows);
             // return [{ noun: 'wedding', sentiment: 'positive', numberofmentions: 10 }];
         },
         nodenouns: (obj, args) => {
-<<<<<<< HEAD
-            return psql.query(`select noun, sentiment, numberofmentions, timeupdated from nodenouns where edgenode = '${args.edgenode}' order by timeupdated desc limit ${args.limit}`)
-=======
-            console.log('running nodenouns resolver for '+args.edgenode);
             return psql.query(`select noun, sentiment, numberofmentions, timeupdated from nodenouns where edgenode = '${args.edgenode}' order by numberofmentions desc, timeupdated desc limit ${args.limit}`)
->>>>>>> 7c1b7488
                     .then((res) => res.rows);
         },
         edgenodes: (obj, args) => {
@@ -32,12 +22,7 @@
                     .then((res) => res.rows);
         },
         edgenodetopnoun: (obj, args) => {
-<<<<<<< HEAD
-            return psql.query(`select noun, sentiment, numberofmentions, timeupdated from nodenouns where edgenode = '${args.edgenode}' order by numberofmentions desc limit 1`)
-=======
-            console.log('running edgenodetopnoun for '+args.edgenode)
             return psql.query(`select noun, sentiment, numberofmentions, timeupdated from nodenouns where edgenode = '${args.edgenode}' order by numberofmentions desc, timeupdated desc limit 1`)
->>>>>>> 7c1b7488
                     .then((res) => res.rows[0]);
         },
     },
